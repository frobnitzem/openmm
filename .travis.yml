language: python

addons:
  apt:
    packages:
      - gromacs
      - doxygen
      - python-numpy
      - python-scipy
      - libfftw3-dev

env:
  global:
    - CCACHE=$HOME/ccache/lib/ccache/bin


matrix:
  include:
    - sudo: required
      env: ==CPU_OPENCL==
           OPENCL=true
           CUDA=false
           CC=$CCACHE/gcc
           CXX=$CCACHE/g++
           CMAKE_FLAGS="
           -OPENMM_BUILD_OPENCL_LIB=ON
           -DOPENMM_BUILD_OPENCL_TESTS=ON
           -DOPENMM_BUILD_STATIC_LIB=OFF
           -DOPENMM_BUILD_CPU_LIB=OFF
           -DOPENMM_BUILD_REFERENCE_TESTS=OFF
           -DOPENMM_BUILD_SERIALIZATION_TESTS=OFF
           -DOPENMM_BUILD_PME_PLUGIN=OFF
           -DOPENMM_BUILD_AMOEBA_PLUGIN=OFF
           -DOPENMM_BUILD_PYTHON_WRAPPERS=OFF
           -DOPENMM_BUILD_C_AND_FORTRAN_WRAPPERS=OFF
           -DOPENMM_BUILD_EXAMPLES=OFF"
      addons: {apt: {packages: []}}

    - sudo: required
      env: ==CUDA_COMPILE==
           CUDA=true
           OPENCL=false
           CUDA_VERSION="7.0-28"
           CC=$CCACHE/gcc
           CXX=$CCACHE/g++
           CMAKE_FLAGS="
             -DOPENMM_BUILD_CUDA_TESTS=OFF
             -DOPENMM_BUILD_OPENCL_TESTS=OFF
             -DOPENMM_BUILD_PYTHON_WRAPPERS=OFF
             -DOPENMM_BUILD_REFERENCE_TESTS=OFF
             -DOPENMM_BUILD_SERIALIZATION_TESTS=OFF
             -DOPENMM_BUILD_C_AND_FORTRAN_WRAPPERS=OFF
             -DOPENMM_BUILD_EXAMPLES=OFF
             -DOPENCL_LIBRARY=/usr/local/cuda-7.0/lib64/libOpenCL.so"
      addons: {apt: {packages: []}}

    - language: objective-c
      os: osx
      env: ==OSX==
           OPENCL=false
           CUDA=false
           CMAKE_FLAGS="
             -DOPENMM_BUILD_OPENCL_TESTS=OFF
             -DSWIG_EXECUTABLE=/usr/local/Cellar/swig/3.0.2/bin/swig"
      addons: {apt: {packages: []}}

    - sudo: false
      python: 2.7_with_system_site_packages
      env: ==STATIC_LIB==
           OPENCL=false
           CUDA=false
           CC=$CCACHE/clang
           CXX=$CCACHE/clang++
           CMAKE_FLAGS="-DOPENMM_BUILD_STATIC_LIB=ON"

    - sudo: false
      python: 2.7_with_system_site_packages
      env: ==PYTNON_2==
           OPENCL=false
           CUDA=false
           CC=$CCACHE/clang
           CXX=$CCACHE/clang++
           DOCS_DEPLOY=true
           CMAKE_FLAGS="-DOPENMM_GENERATE_API_DOCS=ON"

    - sudo: false
      python: 3.4
      env: ==PYTHON_3==
           OPENCL=false
           CUDA=false
           CC=$CCACHE/gcc
           CXX=$CCACHE/g++
           CMAKE_FLAGS=""

before_install:
  - START_TIME=$(date +%s)
  - wget https://anaconda.org/omnia/ccache/3.2.4/download/${TRAVIS_OS_NAME}-64/ccache-3.2.4-0.tar.bz2
  - mkdir -p $HOME/ccache && tar xf ccache-3.2.4-0.tar.bz2 -C $HOME/ccache
  - if [[ "$TRAVIS_OS_NAME" == "osx" ]]; then
      brew install doxygen swig fftw;
      sudo easy_install pytest;
    fi
  - if [[ "$OPENCL" == "true" ]]; then
      sudo add-apt-repository "deb http://archive.ubuntu.com/ubuntu $(lsb_release -sc) main universe restricted multiverse";
      sudo apt-get -yq update > /dev/null 2>&1 ;
      sudo apt-get install -qq fglrx=2:8.960-0ubuntu1 opencl-headers;
    fi
  # Install swig for Python wrappers. However, testing CUDA and OpenCL, we
  # skip the Python wrapper for speed. We're not using anaconda python,
  # but this is a fast way to get an apparently functional precompiled
  # build of swig that's more modern than what's in apt.
  - if [[ "$OPENCL" == "false" && "$CUDA" == "false" && "$TRAVIS_OS_NAME" == "linux" ]]; then
      wget https://anaconda.org/omnia/swig/3.0.7/download/linux-64/swig-3.0.7-0.tar.bz2;
      mkdir $HOME/swig;
      tar -xjvf swig-3.0.7-0.tar.bz2 -C $HOME/swig;
      export PATH=$HOME/swig/bin:$PATH;
      export SWIG_LIB=$HOME/swig/share/swig/3.0.7;
    fi

  - if [[ "$CUDA" == "true" ]]; then
      wget "http://developer.download.nvidia.com/compute/cuda/repos/ubuntu1204/x86_64/cuda-repo-ubuntu1204_${CUDA_VERSION}_amd64.deb";
      sudo dpkg -i cuda-repo-ubuntu1204_${CUDA_VERSION}_amd64.deb;
      sudo apt-get update -qq;
      export CUDA_APT=${CUDA_VERSION%-*};
      export CUDA_APT=${CUDA_APT/./-};
      sudo apt-get install -y cuda-drivers cuda-core-${CUDA_APT} cuda-cudart-dev-${CUDA_APT} cuda-cufft-dev-${CUDA_APT};
      sudo apt-get clean;
      export CUDA_HOME=/usr/local/cuda-${CUDA_VERSION%%-*};
      export LD_LIBRARY_PATH=${CUDA_HOME}/lib64:${LD_LIBRARY_PATH};
      export PATH=${CUDA_HOME}/bin:${PATH};
    fi

script:
<<<<<<< HEAD
  - CTEST_TIMEOUT=600
  - CTEST_STOP_TIME=$(python -c "from datetime import datetime, timedelta; import sys; sys.stdout.write((datetime.now() + timedelta(minutes=20)).strftime('%H:%M:%S'))")
=======
>>>>>>> 7b778da3
  - cmake . $CMAKE_FLAGS -DCMAKE_INSTALL_PREFIX=$HOME/OpenMM
  - make -j2 install
  - if [[ "$OPENCL" == "true" ]]; then ./TestOpenCLDeviceQuery; fi
  - if [[ "$OPENCL" == "false" && "$CUDA" == "false" ]]; then
      if [[ "$TRAVIS_OS_NAME" == "osx" ]]; then
          sudo make PythonInstall;
      else
          make PythonInstall;
      fi;
      python -m simtk.testInstallation;
      (cd python/tests && py.test -v);
    fi

<<<<<<< HEAD
  - # run all of the tests, making sure failures at this stage don't cause travis failures
  - # set a timeout of $CTEST_TIMEOUT seconds for each individual test
  - python devtools/run-ctest.py -j2 --schedule-random --stop-time $CTEST_STOP_TIME --timeout $CTEST_TIMEOUT
=======
  # Run the tests, and rerun any failing tests.
  - python devtools/run-ctest.py --start-time $START_TIME

>>>>>>> 7b778da3
  - if [[ ! -z "${DOCS_DEPLOY}" && "${DOCS_DEPLOY}" = "true" ]]; then
      pip install sphinx sphinxcontrib-lunrsearch sphinxcontrib-autodoc_doxygen;
      make C++ApiDocs PythonApiDocs;
      mkdir -p api-docs;
      mv api-python api-docs;
      mv api-c++ api-docs;
    fi

deploy:
  - provider: s3
    access_key_id:
      secure: "AjE3nuj6kVuf21mOf0aZydW/3S/uCWsaoXC/huRxkxrmsNlnHBNGHZ9N48san1IxZAQM5pyaf7Yo9gkHur9obgq+e3lNgGvPp2mfkNXtLYcLJ46JF4kYliAtutjLWskrLg25Gu3xzF4EQkqSe0Le/oWldWWbTgvvH+KRq/vTHzI="
    secret_access_key:
      secure: "ISDQNSG2t0666PULtffo4wsKLFdu622EzuZxmiTxvLkjQGQlqm5+qn1Gd5UMLk7Ts2E0psdnmSrf6LVVCfrrQO/hcZHiJw3ZslMPDBBlRr8Epwdldn98ULhVoyQKtjXjCPzroa2UZCl1RFs4Nwb/VdDlI490XV0Lp4Woj1AT8tY="
    bucket: "docs.openmm.org"
    skip_cleanup: true
    region: us-west-1
    local_dir: api-docs/
    upload_dir: development
    on:
      branch: master
      condition: '! -z "${DOCS_DEPLOY}" && "${DOCS_DEPLOY}" = "true"'

cache:
  directories:
    - $HOME/.ccache<|MERGE_RESOLUTION|>--- conflicted
+++ resolved
@@ -131,11 +131,6 @@
     fi
 
 script:
-<<<<<<< HEAD
-  - CTEST_TIMEOUT=600
-  - CTEST_STOP_TIME=$(python -c "from datetime import datetime, timedelta; import sys; sys.stdout.write((datetime.now() + timedelta(minutes=20)).strftime('%H:%M:%S'))")
-=======
->>>>>>> 7b778da3
   - cmake . $CMAKE_FLAGS -DCMAKE_INSTALL_PREFIX=$HOME/OpenMM
   - make -j2 install
   - if [[ "$OPENCL" == "true" ]]; then ./TestOpenCLDeviceQuery; fi
@@ -149,15 +144,9 @@
       (cd python/tests && py.test -v);
     fi
 
-<<<<<<< HEAD
-  - # run all of the tests, making sure failures at this stage don't cause travis failures
-  - # set a timeout of $CTEST_TIMEOUT seconds for each individual test
-  - python devtools/run-ctest.py -j2 --schedule-random --stop-time $CTEST_STOP_TIME --timeout $CTEST_TIMEOUT
-=======
   # Run the tests, and rerun any failing tests.
   - python devtools/run-ctest.py --start-time $START_TIME
 
->>>>>>> 7b778da3
   - if [[ ! -z "${DOCS_DEPLOY}" && "${DOCS_DEPLOY}" = "true" ]]; then
       pip install sphinx sphinxcontrib-lunrsearch sphinxcontrib-autodoc_doxygen;
       make C++ApiDocs PythonApiDocs;
